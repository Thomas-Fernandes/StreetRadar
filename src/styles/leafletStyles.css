--- conflicted
+++ resolved
@@ -439,7 +439,6 @@
     margin-right: 4px;
   }
 
-<<<<<<< HEAD
 /* Styles pour le contrôle PegCat */
 .pegcat-control {
   margin-top: 10px !important; /* Espacement */
@@ -516,7 +515,6 @@
   border-style: solid;
   border-width: 6px 6px 6px 0;
   border-color: transparent var(--sr-background) transparent transparent;
-=======
 /* Add styles for "None" option icon */
 .basemap-icon-none {
   background-image: url('data:image/svg+xml;utf8,<svg xmlns="http://www.w3.org/2000/svg" width="20" height="20" viewBox="0 0 24 24" fill="none" stroke="%23666666" stroke-width="2" stroke-linecap="round" stroke-linejoin="round"><circle cx="12" cy="12" r="10"></circle><line x1="4.93" y1="19.07" x2="19.07" y2="4.93"></line></svg>');
@@ -535,5 +533,4 @@
     linear-gradient(rgba(180, 180, 180, 0.1) 1px, transparent 1px),
     linear-gradient(90deg, rgba(180, 180, 180, 0.1) 1px, transparent 1px);
   background-size: 20px 20px;
->>>>>>> 8a505e16
 }